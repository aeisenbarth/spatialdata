fail_fast: false
default_language_version:
    python: python3
default_stages:
    - commit
    - push
minimum_pre_commit_version: 2.16.0
ci:
    skip: []
repos:
    - repo: https://github.com/psf/black
      rev: 23.3.0
      hooks:
          - id: black
    - repo: https://github.com/pre-commit/mirrors-prettier
      rev: v3.0.0-alpha.9-for-vscode
      hooks:
          - id: prettier
    - repo: https://github.com/asottile/blacken-docs
      rev: 1.13.0
      hooks:
          - id: blacken-docs
    - repo: https://github.com/pre-commit/mirrors-mypy
      rev: v1.3.0
      hooks:
          - id: mypy
            additional_dependencies: [numpy, types-requests]
            exclude: tests/|docs/
    - repo: https://github.com/charliermarsh/ruff-pre-commit
<<<<<<< HEAD
      rev: v0.0.265
=======
      rev: v0.0.267
>>>>>>> 351f0a3f
      hooks:
          - id: ruff
            args: [--fix, --exit-non-zero-on-fix]<|MERGE_RESOLUTION|>--- conflicted
+++ resolved
@@ -27,11 +27,7 @@
             additional_dependencies: [numpy, types-requests]
             exclude: tests/|docs/
     - repo: https://github.com/charliermarsh/ruff-pre-commit
-<<<<<<< HEAD
-      rev: v0.0.265
-=======
       rev: v0.0.267
->>>>>>> 351f0a3f
       hooks:
           - id: ruff
             args: [--fix, --exit-non-zero-on-fix]