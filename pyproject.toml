--- conflicted
+++ resolved
@@ -22,9 +22,6 @@
 requires-python = ">=3.8"
 license = {file = "LICENSE"}
 readme = "README.md"
-<<<<<<< HEAD
-dependencies = ["anndata","numpy","xarray","zarr","ome_zarr", "xarray-dataclasses", "xarray-schema"]
-=======
 dependencies = [
     "anndata",
     "numpy",
@@ -36,7 +33,6 @@
     "xarray-schema",
     "shapely>=2.0b2",
 ]
->>>>>>> 1f60aad2
 
 [project.optional-dependencies]
 dev = [
