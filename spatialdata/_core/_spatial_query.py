from __future__ import annotations

from dataclasses import dataclass
from typing import TYPE_CHECKING, Union

import numpy as np
import pyarrow as pa
from geopandas import GeoDataFrame
from multiscale_spatial_image.multiscale_spatial_image import MultiscaleSpatialImage
from spatial_image import SpatialImage

<<<<<<< HEAD
from spatialdata._core.ngff.ngff_coordinate_system import (
    NgffCoordinateSystem,
    _get_spatial_axes,
)
=======
from spatialdata._core.coordinate_system import CoordinateSystem, _get_spatial_axes
from spatialdata._core.transformations import Sequence, Translation
>>>>>>> b70e6250

if TYPE_CHECKING:
    pass


@dataclass(frozen=True)
class BaseSpatialRequest:
    """Base class for spatial queries."""

    coordinate_system: NgffCoordinateSystem

    def __post_init__(self) -> None:
        # validate the coordinate system
        spatial_axes = _get_spatial_axes(self.coordinate_system)
        if len(spatial_axes) == 0:
            raise ValueError("No spatial axes in the requested coordinate system")


@dataclass(frozen=True)
class BoundingBoxRequest(BaseSpatialRequest):
    """Query with an axis-aligned bounding box.

    Attributes
    ----------
<<<<<<< HEAD
    coordinate_system : NgffCoordinateSystem
=======
    coordinate_system
>>>>>>> b70e6250
        The coordinate system the coordinates are expressed in.
    min_coordinate
        The coordinate of the lower left hand corner (i.e., minimum values)
        of the bounding box.
    max_coordinate
        The coordinate of the upper right hand corner (i.e., maximum values)
        of the bounding box
    """

    min_coordinate: np.ndarray  # type: ignore[type-arg]
    max_coordinate: np.ndarray  # type: ignore[type-arg]


def _bounding_box_query_points(points: pa.Table, request: BoundingBoxRequest) -> pa.Table:
    """Perform a spatial bounding box query on a points element.

    Parameters
    ----------
    points
        The points element to perform the query on.
    request
        The request for the query.

    Returns
    -------
    The points contained within the specified bounding box.
    """
    spatial_axes = _get_spatial_axes(request.coordinate_system)

    for axis_index, axis_name in enumerate(spatial_axes):
        # filter by lower bound
        min_value = request.min_coordinate[axis_index]
        points = points[points[axis_name].gt(min_value)]

        # filter by upper bound
        max_value = request.max_coordinate[axis_index]
        points = points[points[axis_name].lt(max_value)]

    return points


def _bounding_box_query_points_dict(
    points_dict: dict[str, pa.Table], request: BoundingBoxRequest
) -> dict[str, pa.Table]:
    requested_points = {}
    for points_name, points_data in points_dict.items():
        points = _bounding_box_query_points(points_data, request)
        if len(points) > 0:
            # do not include elements with no data
            requested_points[points_name] = points

    return requested_points


def _bounding_box_query_image(
    image: Union[MultiscaleSpatialImage, SpatialImage], request: BoundingBoxRequest
) -> Union[MultiscaleSpatialImage, SpatialImage]:
    """Perform a spatial bounding box query on an Image or Labels element.

    Parameters
    ----------
    image
        The image element to perform the query on.
    request
        The request for the query.

    Returns
    -------
    The image contained within the specified bounding box.
    """
    spatial_axes = _get_spatial_axes(request.coordinate_system)

    # build the request
    selection = {}
    for axis_index, axis_name in enumerate(spatial_axes):
        # get the min value along the axis
        min_value = request.min_coordinate[axis_index]

        # get max value, slices are open half interval
        max_value = request.max_coordinate[axis_index] + 1

        # add the
        selection[axis_name] = slice(min_value, max_value)

    query_result = image.sel(selection)

    # update the transform
    # currently, this assumes the existing transforms input coordinate system
    # is the intrinsic coordinate system
    # todo: this should be updated when we support multiple transforms
    initial_transform = query_result.transform
    n_axes_intrinsic = len(initial_transform.input_coordinate_system.axes_names)

    coordinate_system = initial_transform.input_coordinate_system
    spatial_indices = [i for i, axis in enumerate(coordinate_system._axes) if axis.type == "space"]

    translation_vector = np.zeros((n_axes_intrinsic,))
    for spatial_axis_index, coordinate_index in enumerate(spatial_indices):
        translation_vector[coordinate_index] = request.min_coordinate[spatial_axis_index]

    translation = Translation(
        translation=translation_vector,
        input_coordinate_system=coordinate_system,
        output_coordinate_system=coordinate_system,
    )

    new_transformation = Sequence(
        [translation, initial_transform],
        input_coordinate_system=coordinate_system,
        output_coordinate_system=initial_transform.output_coordinate_system,
    )

    query_result.attrs["transform"] = new_transformation

    return query_result


def _bounding_box_query_image_dict(
    image_dict: dict[str, Union[MultiscaleSpatialImage, SpatialImage]], request: BoundingBoxRequest
) -> dict[str, Union[MultiscaleSpatialImage, SpatialImage]]:
    requested_images = {}
    for image_name, image_data in image_dict.items():
        image = _bounding_box_query_image(image_data, request)
        if 0 not in image.shape:
            # do not include elements with no data
            requested_images[image_name] = image

    return requested_images


def _bounding_box_query_polygons(polygons_table: GeoDataFrame, request: BoundingBoxRequest) -> GeoDataFrame:
    """Perform a spatial bounding box query on a polygons element.

    Parameters
    ----------
    polygons_table
        The polygons element to perform the query on.
    request
        The request for the query.

    Returns
    -------
    The polygons contained within the specified bounding box.
    """
    spatial_axes = _get_spatial_axes(request.coordinate_system)

    # get the polygon bounding boxes
    polygons_min_column_keys = [f"min{axis}" for axis in spatial_axes]
    polygons_min_coordinates = polygons_table.bounds[polygons_min_column_keys].values

    polygons_max_column_keys = [f"max{axis}" for axis in spatial_axes]
    polygons_max_coordinates = polygons_table.bounds[polygons_max_column_keys].values

    # check that the min coordinates are inside the bounding box
    min_inside = np.all(request.min_coordinate < polygons_min_coordinates, axis=1)

    # check that the max coordinates are inside the bounding box
    max_inside = np.all(request.max_coordinate > polygons_max_coordinates, axis=1)

    # polygons inside the bounding box satisfy both
    polygon_inside = np.logical_and(min_inside, max_inside)

    return polygons_table.loc[polygon_inside]


def _bounding_box_query_polygons_dict(
    polygons_dict: dict[str, GeoDataFrame], request: BoundingBoxRequest
) -> dict[str, GeoDataFrame]:
    requested_polygons = {}
    for polygons_name, polygons_data in polygons_dict.items():
        polygons_table = _bounding_box_query_polygons(polygons_data, request)
        if len(polygons_table) > 0:
            # do not include elements with no data
            requested_polygons[polygons_name] = polygons_table

    return requested_polygons<|MERGE_RESOLUTION|>--- conflicted
+++ resolved
@@ -9,15 +9,11 @@
 from multiscale_spatial_image.multiscale_spatial_image import MultiscaleSpatialImage
 from spatial_image import SpatialImage
 
-<<<<<<< HEAD
 from spatialdata._core.ngff.ngff_coordinate_system import (
     NgffCoordinateSystem,
     _get_spatial_axes,
 )
-=======
-from spatialdata._core.coordinate_system import CoordinateSystem, _get_spatial_axes
 from spatialdata._core.transformations import Sequence, Translation
->>>>>>> b70e6250
 
 if TYPE_CHECKING:
     pass
@@ -42,11 +38,7 @@
 
     Attributes
     ----------
-<<<<<<< HEAD
-    coordinate_system : NgffCoordinateSystem
-=======
     coordinate_system
->>>>>>> b70e6250
         The coordinate system the coordinates are expressed in.
     min_coordinate
         The coordinate of the lower left hand corner (i.e., minimum values)
