--- conflicted
+++ resolved
@@ -143,11 +143,8 @@
             self._table = table
 
     def _add_image_in_memory(self, name: str, image: Union[SpatialImage, MultiscaleSpatialImage]) -> None:
-<<<<<<< HEAD
         if name in self._images:
             raise ValueError(f"Image {name} already exists in the dataset.")
-=======
->>>>>>> 3735937e
         ndim = len(get_dims(image))
         if ndim == 3:
             Image2D_s.validate(image)
@@ -159,11 +156,8 @@
             raise ValueError("Only czyx and cyx images supported")
 
     def _add_labels_in_memory(self, name: str, labels: Union[SpatialImage, MultiscaleSpatialImage]) -> None:
-<<<<<<< HEAD
         if name in self._labels:
             raise ValueError(f"Labels {name} already exists in the dataset.")
-=======
->>>>>>> 3735937e
         ndim = len(get_dims(labels))
         if ndim == 2:
             Label2D_s.validate(labels)
@@ -175,29 +169,20 @@
             raise ValueError(f"Only yx and zyx labels supported, got {ndim} dimensions")
 
     def _add_polygons_in_memory(self, name: str, polygons: GeoDataFrame) -> None:
-<<<<<<< HEAD
         if name in self._polygons:
             raise ValueError(f"Polygons {name} already exists in the dataset.")
-=======
->>>>>>> 3735937e
         Polygon_s.validate(polygons)
         self._polygons[name] = polygons
 
     def _add_shapes_in_memory(self, name: str, shapes: AnnData) -> None:
-<<<<<<< HEAD
         if name in self._shapes:
             raise ValueError(f"Shapes {name} already exists in the dataset.")
-=======
->>>>>>> 3735937e
         Shape_s.validate(shapes)
         self._shapes[name] = shapes
 
     def _add_points_in_memory(self, name: str, points: pa.Table) -> None:
-<<<<<<< HEAD
         if name in self._points:
             raise ValueError(f"Points {name} already exists in the dataset.")
-=======
->>>>>>> 3735937e
         Point_s.validate(points)
         self._points[name] = points
 
@@ -252,137 +237,6 @@
         image: Union[SpatialImage, MultiscaleSpatialImage],
         storage_options: Optional[Union[JSONDict, list[JSONDict]]] = None,
         overwrite: bool = False,
-<<<<<<< HEAD
-    ) -> None:
-        if name not in self.images:
-            self._add_image_in_memory(name=name, image=image)
-        if self.is_backed():
-            elem_group = self._init_add_element(name=name, element_type="images", overwrite=overwrite)
-            write_image(
-                image=self.images[name],
-                group=elem_group,
-                name=name,
-                storage_options=storage_options,
-            )
-
-    def add_labels(
-        self,
-        name: str,
-        labels: Union[SpatialImage, MultiscaleSpatialImage],
-        storage_options: Optional[Union[JSONDict, list[JSONDict]]] = None,
-        overwrite: bool = False,
-    ) -> None:
-        if name not in self.labels:
-            self._add_labels_in_memory(name=name, labels=labels)
-        if self.is_backed():
-            elem_group = self._init_add_element(name=name, element_type="labels", overwrite=overwrite)
-            write_labels(
-                labels=self.labels[name],
-                group=elem_group,
-                name=name,
-                storage_options=storage_options,
-            )
-
-    def add_points(
-        self,
-        name: str,
-        points: pa.Table,
-        overwrite: bool = False,
-    ) -> None:
-        if name not in self.points:
-            self._add_points_in_memory(name=name, points=points)
-        if self.is_backed():
-            elem_group = self._init_add_element(name=name, element_type="points", overwrite=overwrite)
-            write_points(
-                points=self.points[name],
-                group=elem_group,
-                name=name,
-            )
-
-    def add_polygons(
-        self,
-        name: str,
-        polygons: GeoDataFrame,
-        overwrite: bool = False,
-    ) -> None:
-        if name not in self.polygons:
-            self._add_polygons_in_memory(name=name, polygons=polygons)
-        if self.is_backed():
-            elem_group = self._init_add_element(name=name, element_type="polygons", overwrite=overwrite)
-            write_polygons(
-                polygons=self.polygons[name],
-                group=elem_group,
-                name=name,
-            )
-
-    def add_shapes(
-        self,
-        name: str,
-        shapes: AnnData,
-        overwrite: bool = False,
-    ) -> None:
-        if name not in self.shapes:
-            self._add_shapes_in_memory(name=name, shapes=shapes)
-        if self.is_backed():
-            elem_group = self._init_add_element(name=name, element_type="shapes", overwrite=overwrite)
-            write_shapes(
-                shapes=self.shapes[name],
-                group=elem_group,
-                name=name,
-            )
-
-    def write(
-        self, file_path: str, storage_options: Optional[Union[JSONDict, list[JSONDict]]] = None, overwrite: bool = False
-    ) -> None:
-        """Write the SpatialData object to Zarr."""
-
-        if self.is_backed():
-            if self.path == file_path:
-                raise ValueError("Can't overwrite the original file")
-            elif self.path != file_path and self.path is not None:
-                logger.info(f"The Zarr file used for backing will now change from {self.path} to {file_path}")
-
-        if not overwrite and parse_url(file_path, mode="r") is not None:
-            raise ValueError("The Zarr store already exists. Use overwrite=True to overwrite the store.")
-        else:
-            store = parse_url(file_path, mode="w").store
-            root = zarr.group(store=store)
-            store.close()
-
-        self.path = file_path
-        try:
-            if len(self.images):
-                elem_group = root.create_group(name="images")
-                for el in self.images.keys():
-                    self.add_image(name=el, image=self.images[el], storage_options=storage_options)
-
-            if len(self.labels):
-                elem_group = root.create_group(name="labels")
-                for el in self.labels.keys():
-                    self.add_labels(name=el, labels=self.labels[el], storage_options=storage_options)
-
-            if len(self.points):
-                elem_group = root.create_group(name="points")
-                for el in self.points.keys():
-                    self.add_points(name=el, points=self.points[el])
-
-            if len(self.polygons):
-                elem_group = root.create_group(name="polygons")
-                for el in self.polygons.keys():
-                    self.add_polygons(name=el, polygons=self.polygons[el])
-
-            if len(self.shapes):
-                elem_group = root.create_group(name="shapes")
-                for el in self.shapes.keys():
-                    self.add_shapes(name=el, shapes=self.shapes[el])
-
-            if self.table is not None:
-                elem_group = root.create_group(name="table")
-                write_table(table=self.table, group=elem_group, name="table")
-        except Exception as e:  # noqa: B902
-            self.path = None
-            raise e
-=======
     ) -> None:
         """
         Add an image to the SpatialData object.
@@ -403,19 +257,16 @@
         -----
         If the SpatialData object is backed by a Zarr storage, the image will be written to the Zarr storage.
         """
-        # _init_add_element() needs to be called before _add_image_in_memory(), and same for the other elements
-        # otherwise if a element is added and saved to disk, and another element with the same name but different
-        # content is added, _init_add_element() will raise an exception. If _add_image_in_memory() is called first,
-        # then the memory content will be overwritten, but the disk content will remain the old one
-        elem_group = self._init_add_element(name=name, element_type="images", overwrite=overwrite)
         if name not in self.images:
             self._add_image_in_memory(name=name, image=image)
-        write_image(
-            image=self.images[name],
-            group=elem_group,
-            name=name,
-            storage_options=storage_options,
-        )
+        if self.is_backed():
+            elem_group = self._init_add_element(name=name, element_type="images", overwrite=overwrite)
+            write_image(
+                image=self.images[name],
+                group=elem_group,
+                name=name,
+                storage_options=storage_options,
+            )
 
     def add_labels(
         self,
@@ -443,15 +294,16 @@
         -----
         If the SpatialData object is backed by a Zarr storage, the image will be written to the Zarr storage.
         """
-        elem_group = self._init_add_element(name=name, element_type="labels", overwrite=overwrite)
         if name not in self.labels:
             self._add_labels_in_memory(name=name, labels=labels)
-        write_labels(
-            labels=self.labels[name],
-            group=elem_group,
-            name=name,
-            storage_options=storage_options,
-        )
+        if self.is_backed():
+            elem_group = self._init_add_element(name=name, element_type="labels", overwrite=overwrite)
+            write_labels(
+                labels=self.labels[name],
+                group=elem_group,
+                name=name,
+                storage_options=storage_options,
+            )
 
     def add_points(
         self,
@@ -478,14 +330,15 @@
         -----
         If the SpatialData object is backed by a Zarr storage, the image will be written to the Zarr storage.
         """
-        elem_group = self._init_add_element(name=name, element_type="points", overwrite=overwrite)
         if name not in self.points:
             self._add_points_in_memory(name=name, points=points)
-        write_points(
-            points=self.points[name],
-            group=elem_group,
-            name=name,
-        )
+        if self.is_backed():
+            elem_group = self._init_add_element(name=name, element_type="points", overwrite=overwrite)
+            write_points(
+                points=self.points[name],
+                group=elem_group,
+                name=name,
+            )
 
     def add_polygons(
         self,
@@ -512,14 +365,15 @@
         -----
         If the SpatialData object is backed by a Zarr storage, the image will be written to the Zarr storage.
         """
-        elem_group = self._init_add_element(name=name, element_type="polygons", overwrite=overwrite)
         if name not in self.polygons:
             self._add_polygons_in_memory(name=name, polygons=polygons)
-        write_polygons(
-            polygons=self.polygons[name],
-            group=elem_group,
-            name=name,
-        )
+        if self.is_backed():
+            elem_group = self._init_add_element(name=name, element_type="polygons", overwrite=overwrite)
+            write_polygons(
+                polygons=self.polygons[name],
+                group=elem_group,
+                name=name,
+            )
 
     def add_shapes(
         self,
@@ -546,62 +400,67 @@
         -----
         If the SpatialData object is backed by a Zarr storage, the image will be written to the Zarr storage.
         """
-        elem_group = self._init_add_element(name=name, element_type="shapes", overwrite=overwrite)
         if name not in self.shapes:
             self._add_shapes_in_memory(name=name, shapes=shapes)
-        write_shapes(
-            shapes=self.shapes[name],
-            group=elem_group,
-            name=name,
-        )
+        if self.is_backed():
+            elem_group = self._init_add_element(name=name, element_type="shapes", overwrite=overwrite)
+            write_shapes(
+                shapes=self.shapes[name],
+                group=elem_group,
+                name=name,
+            )
 
     def write(
         self, file_path: str, storage_options: Optional[Union[JSONDict, list[JSONDict]]] = None, overwrite: bool = False
     ) -> None:
         """Write the SpatialData object to Zarr."""
 
-        if self.path == file_path:
-            raise ValueError("Can't overwrite the original file")
-        elif self.path != file_path and self.path is not None:
-            logger.info(f"The Zarr file used for backing will now change from {self.path} to {file_path}")
-        self.path = file_path
-
-        if not overwrite and parse_url(self.path, mode="r") is not None:
+        if self.is_backed():
+            if self.path == file_path:
+                raise ValueError("Can't overwrite the original file")
+            elif self.path != file_path and self.path is not None:
+                logger.info(f"The Zarr file used for backing will now change from {self.path} to {file_path}")
+
+        if not overwrite and parse_url(file_path, mode="r") is not None:
             raise ValueError("The Zarr store already exists. Use overwrite=True to overwrite the store.")
         else:
-            store = parse_url(self.path, mode="w").store
+            store = parse_url(file_path, mode="w").store
             root = zarr.group(store=store)
             store.close()
 
-        if len(self.images):
-            elem_group = root.create_group(name="images")
-            for el in self.images.keys():
-                self.add_image(name=el, image=self.images[el], storage_options=storage_options)
-
-        if len(self.labels):
-            elem_group = root.create_group(name="labels")
-            for el in self.labels.keys():
-                self.add_labels(name=el, labels=self.labels[el], storage_options=storage_options)
-
-        if len(self.points):
-            elem_group = root.create_group(name="points")
-            for el in self.points.keys():
-                self.add_points(name=el, points=self.points[el])
-
-        if len(self.polygons):
-            elem_group = root.create_group(name="polygons")
-            for el in self.polygons.keys():
-                self.add_polygons(name=el, polygons=self.polygons[el])
-
-        if len(self.shapes):
-            elem_group = root.create_group(name="shapes")
-            for el in self.shapes.keys():
-                self.add_shapes(name=el, shapes=self.shapes[el])
-
-        if self.table is not None:
-            elem_group = root.create_group(name="table")
-            write_table(table=self.table, group=elem_group, name="table")
->>>>>>> 3735937e
+        self.path = file_path
+        try:
+            if len(self.images):
+                elem_group = root.create_group(name="images")
+                for el in self.images.keys():
+                    self.add_image(name=el, image=self.images[el], storage_options=storage_options)
+
+            if len(self.labels):
+                elem_group = root.create_group(name="labels")
+                for el in self.labels.keys():
+                    self.add_labels(name=el, labels=self.labels[el], storage_options=storage_options)
+
+            if len(self.points):
+                elem_group = root.create_group(name="points")
+                for el in self.points.keys():
+                    self.add_points(name=el, points=self.points[el])
+
+            if len(self.polygons):
+                elem_group = root.create_group(name="polygons")
+                for el in self.polygons.keys():
+                    self.add_polygons(name=el, polygons=self.polygons[el])
+
+            if len(self.shapes):
+                elem_group = root.create_group(name="shapes")
+                for el in self.shapes.keys():
+                    self.add_shapes(name=el, shapes=self.shapes[el])
+
+            if self.table is not None:
+                elem_group = root.create_group(name="table")
+                write_table(table=self.table, group=elem_group, name="table")
+        except Exception as e:  # noqa: B902
+            self.path = None
+            raise e
 
     @property
     def table(self) -> AnnData:
