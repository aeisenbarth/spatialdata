--- conflicted
+++ resolved
@@ -786,16 +786,7 @@
                     descr += f"{h('empty_line')}"
                     descr_class = v.__class__.__name__
                     if attr == "shapes":
-<<<<<<< HEAD
-                        descr += (
-                            f"{h(attr + 'level1.1')}{k!r}: {descr_class} with `.osbm['spatial']` "
-                            f"{v.obsm['spatial'].shape}"
-                        )
-                    elif attr == "polygons":
-                        descr += f"{h(attr + 'level1.1')}{k!r}: {descr_class} " f"with shape: {v.shape} (2D polygons)"
-=======
                         descr += f"{h(attr + 'level1.1')}{k!r}: {descr_class} " f"shape: {v.shape} (2D shapes)"
->>>>>>> 30897ce9
                     elif attr == "points":
                         if len(v.dask.layers) == 1:
                             name, layer = v.dask.layers.items().__iter__().__next__()
@@ -816,11 +807,7 @@
                         else:
                             dim_string = ""
                         assert len(v.shape) == 2
-<<<<<<< HEAD
-                        shape_str = f"({len(v)}, {v.shape[1]})"
-=======
                         shape_str = f"({length}, {v.shape[1]})"
->>>>>>> 30897ce9
                         # if the above is slow, use this (this actually doesn't show the length of the dataframe)
                         # shape_str = (
                         #     "("
