--- conflicted
+++ resolved
@@ -15,15 +15,10 @@
 
 
 class SpatialData:
-<<<<<<< HEAD
-    images: Mapping[str, Image] = MappingProxyType({})
-    labels: Mapping[str, Labels] = MappingProxyType({})
-=======
     """Spatial data structure."""
 
     images: Mapping[str, Union[SpatialImage, MultiscaleSpatialImage]] = MappingProxyType({})
     labels: Mapping[str, Union[SpatialImage, MultiscaleSpatialImage]] = MappingProxyType({})
->>>>>>> 9bac0bcb
     points: Mapping[str, Points] = MappingProxyType({})
     polygons: Mapping[str, Polygons] = MappingProxyType({})
     _table: Optional[AnnData] = None
