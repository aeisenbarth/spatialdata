from abc import ABC, abstractmethod, abstractproperty
<<<<<<< HEAD
from typing import Any, List, Optional, Tuple
=======
from functools import singledispatch
from typing import Any, Optional, Tuple
>>>>>>> ea5dae66

import numpy as np
import zarr
from anndata import AnnData
from dask.array.core import Array as DaskArray
from ome_zarr.scale import Scaler
from xarray import DataArray

from spatialdata._core.transform import Transform, get_transform
from spatialdata._io.write import (
    write_image,
    write_labels,
    write_points,
    write_polygons,
)

__all__ = ["Image", "Labels", "Points", "Polygons"]


class BaseElement(ABC):
    # store the actual data (e.g., array for image, coordinates for points, etc.)
    data: Any

    # store the transform objects as a dictionary with keys (source_coordinate_space, destination_coordinate_space)
    transforms: Optional[Transform] = None

    @abstractmethod
    def to_zarr(self, group: zarr.Group, name: str, scaler: Optional[Scaler] = None) -> None:
        """Write element to file."""

    @abstractmethod
    def transform_to(self, new_coordinate_space: str, inplace: bool = False) -> "BaseElement":
        """Transform the object to a new coordinate space."""

    @abstractmethod
    def from_path(
        self,
    ) -> "BaseElement":
        """Construct Element from file."""
        # TODO: maybe split into local and remote?

    @abstractproperty
    def shape(self) -> Tuple[int, ...]:
        """Return shape of element."""


class Image(BaseElement):
    def __init__(self, image: DataArray, transform: Transform) -> None:
        self.data: DataArray = image
        self.transforms = transform
        self.axes = self._infer_axes(image.shape)
        super().__init__()

    @staticmethod
    def parse_image(data: Any, transform: Optional[Any] = None) -> "Image":
        data, transform = parse_dataset(data, transform)
        return Image(data, transform)

    def to_zarr(self, group: zarr.Group, name: str, scaler: Optional[Scaler] = None) -> None:
        # TODO: allow to write from path
        assert isinstance(self.transforms, Transform)
        coordinate_transformations = self.transforms._to_ngff_transform()
        write_image(
            image=self.data.data,
            group=group,
            axes=self.axes,
            scaler=scaler,
            coordinate_transformations=coordinate_transformations,
        )

    def _infer_axes(self, shape: Tuple[int]) -> List[str]:
        # TODO: improve (this information can be already present in the data, as for xarrays, and the constructor
        # should have an argument so that the user can modify this
        return ["c", "y", "x"][3 - len(shape) :]

    @classmethod
    def transform_to(cls, new_coordinate_space: str, inplace: bool = False) -> "Image":
        raise NotImplementedError()

    @classmethod
    def from_path(
        cls,
    ) -> "BaseElement":
        raise NotImplementedError()

    @property
    def shape(self) -> Tuple[int, ...]:
        return self.data.shape  # type: ignore[no-any-return]


class Labels(BaseElement):
    def __init__(self, labels: DataArray, transform: Transform) -> None:
        self.data: DataArray = labels
        self.transforms = transform
        super().__init__()

    @staticmethod
    def parse_labels(data: Any, transform: Optional[Any] = None) -> "Labels":
        data, transform = parse_dataset(data, transform)
        return Labels(data, transform)

    def to_zarr(self, group: zarr.Group, name: str, scaler: Optional[Scaler] = None) -> None:
        assert isinstance(self.transforms, Transform)
        self.transforms._to_ngff_transform()
        write_labels(
            labels=self.data.data,
            group=group,
            name=name,
            axes=["y", "x"],  # TODO: infer before.
            scaler=scaler,
        )

    @classmethod
    def transform_to(cls, new_coordinate_space: str, inplace: bool = False) -> "Labels":
        raise NotImplementedError()

    @classmethod
    def from_path(
        cls,
    ) -> "BaseElement":
        raise NotImplementedError()

    @property
    def shape(self) -> Tuple[int, ...]:
        return self.data.shape  # type: ignore[no-any-return]


class Points(BaseElement):
    def __init__(self, points: AnnData, transform: Transform) -> None:
        self.data: AnnData = points
        self.transforms = transform
        super().__init__()

    @staticmethod
    def parse_points(data: AnnData, transform: Optional[Any] = None) -> "Points":
        data, transform = parse_dataset(data, transform)
        return Points(data, transform)

    def to_zarr(self, group: zarr.Group, name: str, scaler: Optional[Scaler] = None) -> None:
        write_points(
            points=self.data,
            group=group,
            name=name,
            axes=["y", "x"],  # TODO: infer before.
        )

    @classmethod
    def transform_to(cls, new_coordinate_space: str, inplace: bool = False) -> "Points":
        raise NotImplementedError()

    @classmethod
    def from_path(
        cls,
    ) -> "BaseElement":
        raise NotImplementedError()

    @property
    def shape(self) -> Tuple[int, ...]:
        return self.data.shape  # type: ignore[no-any-return]


class Polygons(BaseElement):
    def __init__(self, polygons: Any, transform: Transform) -> None:
        self.data: Any = polygons
        self.transforms = transform
        super().__init__()

    @staticmethod
    def parse_polygons(data: AnnData, transform: Optional[Any] = None) -> "Polygons":
        data, transform = parse_dataset(data, transform)
        return Polygons(data, transform)

    def to_zarr(self, group: zarr.Group, name: str, scaler: Optional[Scaler] = None) -> None:
        write_polygons(
            polygons=self.data,
            group=group,
            name=name,
            axes=["y", "x"],  # TODO: infer before.
        )

    @classmethod
    def transform_to(cls, new_coordinate_space: str, inplace: bool = False) -> "Polygons":
        raise NotImplementedError()

    @classmethod
    def from_path(
        cls,
    ) -> "BaseElement":
        raise NotImplementedError()

    @property
    def shape(self) -> Tuple[int, ...]:
        return self.data.shape  # type: ignore[no-any-return]


@singledispatch
def parse_dataset(data: Any, transform: Optional[Any] = None) -> Any:
    raise NotImplementedError(f"`parse_dataset` not implemented for {type(data)}")


# TODO: ome_zarr reads images/labels as dask arrays
# given curren behaviour, equality fails (since we don't cast to dask arrays)
# should we?
@parse_dataset.register
def _(data: DataArray, transform: Optional[Any] = None) -> Tuple[DataArray, Transform]:
    if transform is not None:
        transform = get_transform(transform)
    return data, transform


@parse_dataset.register
def _(data: np.ndarray, transform: Optional[Any] = None) -> Tuple[DataArray, Transform]:  # type: ignore[type-arg]
    data = DataArray(data)
    if transform is not None:
        transform = get_transform(transform)
    return data, transform


@parse_dataset.register
def _(data: DaskArray, transform: Optional[Any] = None) -> Tuple[DataArray, Transform]:
    data = DataArray(data)
    if transform is not None:
        transform = get_transform(transform)
    return data, transform


@parse_dataset.register
def _(data: AnnData, transform: Optional[Any] = None) -> Tuple[AnnData, Transform]:
    if transform is not None:
        transform = get_transform(transform)
    return data, transform<|MERGE_RESOLUTION|>--- conflicted
+++ resolved
@@ -1,10 +1,6 @@
 from abc import ABC, abstractmethod, abstractproperty
-<<<<<<< HEAD
+from functools import singledispatch
 from typing import Any, List, Optional, Tuple
-=======
-from functools import singledispatch
-from typing import Any, Optional, Tuple
->>>>>>> ea5dae66
 
 import numpy as np
 import zarr
