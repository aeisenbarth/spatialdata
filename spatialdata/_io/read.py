--- conflicted
+++ resolved
@@ -55,17 +55,6 @@
             images[k] = _read_multiscale(f_elem_store, raster_type="image")
 
     # read multiscale labels
-<<<<<<< HEAD
-    labels_store = store / "labels"
-    if labels_store.exists():
-        f = zarr.open(labels_store, mode="r")
-        for k in f.keys():
-            f_elem = f[k].name
-            f_elem_store = f"{labels_store}{f_elem}"
-            labels[k] = _read_multiscale(f_elem_store, raster_type="labels")
-=======
-    # `WARNING  ome_zarr.reader:reader.py:225 no parent found for` is expected
-    # since we don't link the image and the label inside .zattrs['image-label']
     with ome_zarr_logger(logging.ERROR):
         labels_store = store / "labels"
         if labels_store.exists():
@@ -73,18 +62,7 @@
             for k in f.keys():
                 f_elem = f[k].name
                 f_elem_store = f"{labels_store}{f_elem}"
-                labels_loc = ZarrLocation(f_elem_store)
-                if labels_loc.exists():
-                    labels_reader = Reader(labels_loc)()
-                    labels_nodes = list(labels_reader)
-                    # time.time()
-                    if len(labels_nodes):
-                        for node in labels_nodes:
-                            if np.any([isinstance(spec, Multiscales) for spec in node.specs]) and np.any(
-                                [isinstance(spec, Label) for spec in node.specs]
-                            ):
-                                labels[k] = _read_multiscale(node, fmt)
->>>>>>> 938625d5
+                labels[k] = _read_multiscale(f_elem_store, raster_type="labels")
 
     # now read rest of the data
     points_store = store / "points"
